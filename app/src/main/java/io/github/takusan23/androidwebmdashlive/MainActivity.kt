package io.github.takusan23.androidwebmdashlive

import android.annotation.SuppressLint
import android.content.Context
import android.content.pm.PackageManager
import android.hardware.camera2.CameraCaptureSession
import android.hardware.camera2.CameraDevice
import android.hardware.camera2.CameraManager
import android.hardware.camera2.params.OutputConfiguration
import android.hardware.camera2.params.SessionConfiguration
import android.media.AudioFormat
import android.media.AudioRecord
import android.media.MediaRecorder
import android.os.Build
import android.os.Bundle
import androidx.activity.result.contract.ActivityResultContracts
import androidx.annotation.RequiresPermission
import androidx.appcompat.app.AppCompatActivity
import androidx.core.app.ActivityCompat
import androidx.lifecycle.lifecycleScope
import io.github.takusan23.androidwebmdashlive.databinding.ActivityMainBinding
import kotlinx.coroutines.*
import java.util.concurrent.Executors
import kotlin.coroutines.resume
import kotlin.coroutines.suspendCoroutine

class MainActivity : AppCompatActivity() {

    private val cameraExecutor by lazy { Executors.newSingleThreadExecutor() }

    // ViewBinding
    private val viewBinding by lazy { ActivityMainBinding.inflate(layoutInflater) }

    // Camera2 API
    private var cameraDevice: CameraDevice? = null
    private val cameraManager by lazy { getSystemService(Context.CAMERA_SERVICE) as CameraManager }

    /** 動画エンコーダー */
    private val videoEncoder = VideoEncoder()

    /** 音声エンコーダー */
    private val audioEncoder = AudioEncoder()

    /** マイク */
    private lateinit var audioRecord: AudioRecord

    /** 動画コンテナ管理クラス */
    private lateinit var dashContainer: DashContainerWriter

    /** 生成した動画をまとめるクラス */
    private lateinit var contentManager: DashContentManager

    /** Webサーバー */
    private lateinit var dashServer: DashServer

    /** 権限コールバック */
    @SuppressLint("MissingPermission")
    private val permissionResult = registerForActivityResult(ActivityResultContracts.RequestMultiplePermissions()) {
        if (it.all { it.value }) {
            setupAll()
        }
    }

    override fun onCreate(savedInstanceState: Bundle?) {
        super.onCreate(savedInstanceState)
        setContentView(viewBinding.root)

        // カメラとマイク権限がある場合は準備する
        if (ActivityCompat.checkSelfPermission(this, android.Manifest.permission.CAMERA) == PackageManager.PERMISSION_GRANTED
            && ActivityCompat.checkSelfPermission(this, android.Manifest.permission.RECORD_AUDIO) == PackageManager.PERMISSION_GRANTED
        ) {
            setupAll()
        } else {
            // 権限を求める
            permissionResult.launch(arrayOf(android.Manifest.permission.CAMERA, android.Manifest.permission.RECORD_AUDIO))
        }
    }

    @RequiresPermission(allOf = arrayOf(android.Manifest.permission.CAMERA, android.Manifest.permission.RECORD_AUDIO))
    private fun setupAll() {
        lifecycleScope.launch {
            setupCommon()
            setupCameraAndEncoder()
            setupMicAndEncoder()
        }
    }

    /** 共通部分の初期化 */
    private suspend fun setupCommon() {
        // 開始ボタン、セグメント生成とサーバーを起動する
        viewBinding.startButton.setOnClickListener {
            dashServer.startServer()
            dashContainer.start()
        }
        // 終了ボタン
        viewBinding.stopButton.setOnClickListener {
            release()
        }

        // ファイル管理クラス
        contentManager = DashContentManager(getExternalFilesDir(null)!!, SEGMENT_FILENAME_PREFIX).apply {
            deleteCreateFile()
        }
        // コンテナフォーマットに書き込むクラス
        dashContainer = DashContainerWriter(contentManager.createTempFile("temp")).apply {
            createContainerFile()
        }
        // Webサーバー
        dashServer = DashServer(
            portNumber = 8080,
            segmentIntervalSec = (SEGMENT_INTERVAL_MS / 1000).toInt(),
            segmentFileNamePrefix = SEGMENT_FILENAME_PREFIX,
            staticHostingFolder = contentManager.outputFolder
        )
        // WebM セグメントファイルを作る。MediaMuxerが書き込んでるファイルに対して切り出して保存する
        lifecycleScope.launch(Dispatchers.Default) {
            while (isActive) {
                if (dashContainer.isRunning) {
                    runCatching {
                        // SEGMENT_INTERVAL_MS 待機したら新しいファイルにする
                        delay(SEGMENT_INTERVAL_MS)
                        // 初回時だけ初期化セグメントを作る
                        if (!dashContainer.isGeneratedInitSegment) {
                            contentManager.createFile(INIT_SEGMENT_FILENAME).also { initSegment ->
                                dashContainer.sliceInitSegmentFile(initSegment.path)
                            }
                        }
                        // MediaMuxerで書き込み中のファイルから定期的にデータをコピーして（セグメントファイルが出来る）クライアントで再生する
                        // この方法だと、MediaMuxerとMediaMuxerからコピーしたデータで二重に容量を使うけど後で考える
                        contentManager.createIncrementFile().also { segment ->
                            dashContainer.sliceSegmentFile(segment.path)
                        }
                    }.onFailure { it.printStackTrace() }
                }
            }
        }
    }

    /** カメラとエンコーダーを初期化する */
    @RequiresPermission(android.Manifest.permission.CAMERA)
    private fun setupCameraAndEncoder() {
        // コールバック関数を回避するためにコルーチンを活用していく
        lifecycleScope.launch {
            val holder = viewBinding.surfaceView.holder
            cameraDevice = suspendOpenCamera()

            // エンコーダーを初期化する
            videoEncoder.prepareEncoder(
                videoWidth = 1280,
                videoHeight = 720,
                bitRate = 1_000_000,
                frameRate = 30,
                isVp9 = true
            )
            // Camera2 API から MediaCodec へ映像を渡すための Surface
            val inputSurface = videoEncoder.createInputSurface()

            // エンコーダーを起動する、動作中は一時停止するので別コルーチンを起動
            launch {
                videoEncoder.startVideoEncode(
                    onOutputBufferAvailable = { byteBuffer, bufferInfo ->
                        dashContainer.writeVideo(byteBuffer, bufferInfo)
                    },
                    onOutputFormatAvailable = { mediaFormat ->
                        dashContainer.setVideoTrack(mediaFormat)
                    }
                )
            }

            // 出力先Surface。プレビューとVP9にエンコードするMediaCodec
            val outputSurfaceList = listOf(holder.surface, inputSurface)
            // カメラの設定をする
            val captureRequest = cameraDevice!!.createCaptureRequest(CameraDevice.TEMPLATE_RECORD).apply {
                outputSurfaceList.forEach {
                    addTarget(it)
                }
            }.build()

            if (Build.VERSION.SDK_INT >= Build.VERSION_CODES.P) {
                val outputList = buildList {
                    outputSurfaceList.forEach {
                        add(OutputConfiguration(it))
                    }
                }
                SessionConfiguration(SessionConfiguration.SESSION_REGULAR, outputList, cameraExecutor, object : CameraCaptureSession.StateCallback() {
                    override fun onConfigured(captureSession: CameraCaptureSession) {
                        captureSession.setRepeatingRequest(captureRequest, null, null)
                    }

                    override fun onConfigureFailed(p0: CameraCaptureSession) {

                    }
                }).apply { cameraDevice!!.createCaptureSession(this) }
            } else {
                cameraDevice!!.createCaptureSession(outputSurfaceList, object : CameraCaptureSession.StateCallback() {
                    override fun onConfigured(captureSession: CameraCaptureSession) {
                        captureSession.setRepeatingRequest(captureRequest, null, null)
                    }

                    override fun onConfigureFailed(p0: CameraCaptureSession) {

                    }
                }, null)
            }
<<<<<<< HEAD
            // WebM セグメントファイルを作る。MediaMuxerが書き込んでるファイルに対して切り出して保存する
            launch(Dispatchers.Default) {
                while (isActive) {
                    if (dashContainer.isRunning) {
                        runCatching {
                            // SEGMENT_INTERVAL_MS 待機したら新しいファイルにする
                            delay(SEGMENT_INTERVAL_MS)
                            // 初回時だけ初期化セグメントを作る
                            if (!dashContainer.isGeneratedInitSegment) {
                                contentManager.createFile(INIT_SEGMENT_FILENAME).also { initSegment ->
                                    dashContainer.sliceInitSegmentFile(initSegment.path)
                                }
                            }
                            // MediaMuxerで書き込み中のファイルから定期的にデータをコピーして（セグメントファイルが出来る）クライアントで再生する
                            // この方法だと、MediaMuxerとMediaMuxerからコピーしたデータで二重に容量を使うけど後で考える
                            contentManager.createIncrementFile().also { segment ->
                                dashContainer.sliceSegmentFile(segment.path)
                            }
                        }.onFailure { it.printStackTrace() }
                    }
                }
            }
        }
    }

=======
        }
    }

    /** カメラとエンコーダーを初期化する */
    @RequiresPermission(android.Manifest.permission.RECORD_AUDIO)
    private fun setupMicAndEncoder() {
        // コールバック関数を回避するためにコルーチンを活用していく
        lifecycleScope.launch {
            // エンコーダーを初期化する
            audioEncoder.prepareEncoder(
                sampleRate = SAMPLE_RATE,
                channelCount = 2,
                bitRate = 192_000,
                isOpus = true,
            )

            // 音声レコーダー起動
            val bufferSizeInBytes = AudioRecord.getMinBufferSize(SAMPLE_RATE, AudioFormat.CHANNEL_IN_STEREO, AudioFormat.ENCODING_PCM_16BIT)
            val audioFormat = AudioFormat.Builder().apply {
                setEncoding(AudioFormat.ENCODING_PCM_16BIT)
                setSampleRate(SAMPLE_RATE)
                setChannelMask(AudioFormat.CHANNEL_IN_STEREO)
            }.build()
            audioRecord = if (Build.VERSION.SDK_INT >= Build.VERSION_CODES.M) {
                AudioRecord.Builder().apply {
                    setAudioFormat(audioFormat)
                    setAudioSource(MediaRecorder.AudioSource.MIC)
                    setBufferSizeInBytes(bufferSizeInBytes)
                }.build()
            } else {
                AudioRecord(MediaRecorder.AudioSource.MIC, SAMPLE_RATE, AudioFormat.CHANNEL_IN_STEREO, AudioFormat.ENCODING_PCM_16BIT, bufferSizeInBytes)
            }.apply { startRecording() }

            // エンコーダーを起動する、動作中は一時停止するので別コルーチンを起動
            launch {
                // エンコードする
                audioEncoder.startAudioEncode(
                    onRecordInput = { bytes ->
                        // PCM音声を取り出しエンコする
                        audioRecord.read(bytes, 0, bytes.size)
                    },
                    onOutputBufferAvailable = { byteBuffer, bufferInfo ->
                        dashContainer.writeAudio(byteBuffer, bufferInfo)
                    },
                    onOutputFormatAvailable = { mediaFormat ->
                        dashContainer.setAudioTrack(mediaFormat)
                    }
                )
            }
        }
    }

>>>>>>> e654e30f
    override fun onDestroy() {
        super.onDestroy()
        release()
    }

    /** カメラを開くまで一時停止する */
    @RequiresPermission(android.Manifest.permission.CAMERA)
    private suspend fun suspendOpenCamera() = suspendCoroutine<CameraDevice> {
        val cameraId = cameraManager.cameraIdList[0]
        cameraManager.openCamera(cameraId, object : CameraDevice.StateCallback() {
            override fun onOpened(camera: CameraDevice) {
                it.resume(camera)
            }

            override fun onDisconnected(camera: CameraDevice) {
            }


            override fun onError(camera: CameraDevice, p1: Int) {

            }
        }, null)
    }

    private fun release() {
<<<<<<< HEAD
        dashContainer.release()
        cameraDevice?.close()
        videoEncoder.release()
        dashServer.stopServer()
=======
        dashServer.stopServer()
        dashContainer.release()
        cameraDevice?.close()
        videoEncoder.release()
        audioEncoder.release()
>>>>>>> e654e30f
        lifecycleScope.cancel()
    }

    companion object {

        /** 生成間隔 */
        private const val SEGMENT_INTERVAL_MS = 3_000L

        /** 初期化セグメントの名前 */
        private const val INIT_SEGMENT_FILENAME = "init.webm"

        /** セグメントファイルのプレフィックス */
        private const val SEGMENT_FILENAME_PREFIX = "segment"

        /** サンプリングレート */
        private const val SAMPLE_RATE = 48_000
    }

}<|MERGE_RESOLUTION|>--- conflicted
+++ resolved
@@ -202,33 +202,6 @@
                     }
                 }, null)
             }
-<<<<<<< HEAD
-            // WebM セグメントファイルを作る。MediaMuxerが書き込んでるファイルに対して切り出して保存する
-            launch(Dispatchers.Default) {
-                while (isActive) {
-                    if (dashContainer.isRunning) {
-                        runCatching {
-                            // SEGMENT_INTERVAL_MS 待機したら新しいファイルにする
-                            delay(SEGMENT_INTERVAL_MS)
-                            // 初回時だけ初期化セグメントを作る
-                            if (!dashContainer.isGeneratedInitSegment) {
-                                contentManager.createFile(INIT_SEGMENT_FILENAME).also { initSegment ->
-                                    dashContainer.sliceInitSegmentFile(initSegment.path)
-                                }
-                            }
-                            // MediaMuxerで書き込み中のファイルから定期的にデータをコピーして（セグメントファイルが出来る）クライアントで再生する
-                            // この方法だと、MediaMuxerとMediaMuxerからコピーしたデータで二重に容量を使うけど後で考える
-                            contentManager.createIncrementFile().also { segment ->
-                                dashContainer.sliceSegmentFile(segment.path)
-                            }
-                        }.onFailure { it.printStackTrace() }
-                    }
-                }
-            }
-        }
-    }
-
-=======
         }
     }
 
@@ -281,7 +254,6 @@
         }
     }
 
->>>>>>> e654e30f
     override fun onDestroy() {
         super.onDestroy()
         release()
@@ -307,18 +279,11 @@
     }
 
     private fun release() {
-<<<<<<< HEAD
-        dashContainer.release()
-        cameraDevice?.close()
-        videoEncoder.release()
-        dashServer.stopServer()
-=======
         dashServer.stopServer()
         dashContainer.release()
         cameraDevice?.close()
         videoEncoder.release()
         audioEncoder.release()
->>>>>>> e654e30f
         lifecycleScope.cancel()
     }
 
